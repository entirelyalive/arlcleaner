"""Utility functions for converting imagery to GeoJPEG format."""

from __future__ import annotations

import os
import shutil
import subprocess
import tempfile
from typing import Optional, List

import json
import math
import re

import config


def _run(cmd: List[str]) -> subprocess.CompletedProcess:
<<<<<<< HEAD
    """Run a subprocess command quietly and return the CompletedProcess."""
    return subprocess.run(cmd, check=True, text=True, stdout=subprocess.PIPE,
                         stderr=subprocess.PIPE)
=======
    """Run a subprocess command."""
    return subprocess.run(cmd, check=True, text=True)
>>>>>>> c15cabe6


def _gdalinfo_json(path: str) -> dict:
    out = subprocess.check_output(["gdalinfo", "-json", path], text=True)
    return json.loads(out)


def _extract_epsg(info: dict) -> Optional[int]:
    cs = info.get("coordinateSystem", {}).get("wkt")
    if not cs:
        return None
<<<<<<< HEAD
    matches = re.findall(r"AUTHORITY\[\"EPSG\",\s*\"(\d+)\"\]", cs)
    if matches:
        try:
            return int(matches[-1])
=======
    m = re.search(r"EPSG['\"]?,['\"]?(\d+)", cs)
    if m:
        try:
            return int(m.group(1))
>>>>>>> c15cabe6
        except ValueError:
            return None
    return None


def _bbox_from_info(info: dict) -> Optional[tuple]:
    corners = info.get("cornerCoordinates")
    if not corners:
        return None
    xs = []
    ys = []
    for c in ("upperLeft", "lowerLeft", "upperRight", "lowerRight"):
        if corners.get(c):
            x, y = corners[c]
            xs.append(x)
            ys.append(y)
    if not xs or not ys:
        return None
    return (min(xs), min(ys), max(xs), max(ys))


def _bbox_valid(bbox: tuple) -> bool:
    minx, miny, maxx, maxy = bbox
    if minx < -170 or maxx > -50 or miny < 15 or maxy > 75:
        return False
    if (maxx - minx) >= 1 or (maxy - miny) >= 1:
        return False
    return True


def _log_error(base: str, message: str) -> None:
    os.makedirs(config.ERROR_LOGS, exist_ok=True)
    log_path = os.path.join(config.ERROR_LOGS, base + ".log")
    with open(log_path, "a", encoding="utf-8") as fh:
        fh.write(message + "\n")


def _move_to_failed(src: str) -> None:
    os.makedirs(config.FAILED_PROCESSING, exist_ok=True)
    directory = os.path.dirname(src)
    base = os.path.splitext(os.path.basename(src))[0]
    for name in os.listdir(directory):
        if name.startswith(base):
            try:
<<<<<<< HEAD
                shutil.copy2(os.path.join(directory, name),
                             os.path.join(config.FAILED_PROCESSING, name))
=======
                shutil.move(os.path.join(directory, name),
                            os.path.join(config.FAILED_PROCESSING, name))
>>>>>>> c15cabe6
            except Exception:
                pass


def _warp_to_4269(src: str, dst: str, src_epsg: Optional[int] = None) -> None:
<<<<<<< HEAD
    cmd = ["gdalwarp", "-q"]
=======
    cmd = ["gdalwarp"]
>>>>>>> c15cabe6
    if src_epsg:
        cmd.extend(["-s_srs", f"EPSG:{src_epsg}"])
    cmd.extend(["-t_srs", "EPSG:4269", src, dst])
    _run(cmd)


def _guess_epsg_and_warp(src: str) -> Optional[str]:
    """Try a set of common EPSG codes and return warped filename if valid."""
    # Common projections plus a range of UTM zones (WGS84 datum)
    candidates = [4269, 4326, 3857] + [32600 + z for z in range(10, 20)]

    base = os.path.splitext(os.path.basename(src))[0]
    tmp_dir = tempfile.mkdtemp()

<<<<<<< HEAD
=======

>>>>>>> c15cabe6
    for cand in candidates:
        tmp = os.path.join(tmp_dir, f"{base}_guess_{cand}.tif")
        try:
            _warp_to_4269(src, tmp, cand)
            info = _gdalinfo_json(tmp)
            bbox = _bbox_from_info(info)
            if bbox and _bbox_valid(bbox):
                return tmp
        except Exception:
            pass
        try:
            os.remove(tmp)
        except FileNotFoundError:
            pass
<<<<<<< HEAD

    shutil.rmtree(tmp_dir, ignore_errors=True)
=======
          
    shutil.rmtree(tmp_dir, ignore_errors=True)

>>>>>>> c15cabe6
    return None


def _convert_to_jpeg(src: str, dst_dir: str, *, dst_name: Optional[str] = None,
                     quality: int = config.JPEG_QUALITY) -> str:
    """Convert *src* raster to JPEG in *dst_dir* using ``gdal_translate``.

    Parameters
    ----------
    src : str
        Path to the input raster file.
    dst_dir : str
        Directory where the output JPEG will be written.

    Returns
    -------
    str
        Path to the generated JPEG file.
    """
    if not shutil.which("gdal_translate"):
        raise RuntimeError("gdal_translate not found in PATH. Is GDAL installed?")

    os.makedirs(dst_dir, exist_ok=True)

    if dst_name is None:
        base = os.path.splitext(os.path.basename(src))[0]
    else:
        base = dst_name
    dst = os.path.join(dst_dir, base + ".jpg")

    cmd = [
        "gdal_translate",
        src,
        dst,
        "-of",
        "JPEG",
        "-co",
        f"QUALITY={quality}",
        "-co",
        "WORLDFILE=YES",
        "-co",
        "TILED=YES",
    ]

    subprocess.run(cmd, check=True)
    return dst


def process_sid(path: str, output_dir: str) -> List[str]:
    """Process a MrSID image, convert to EPSG:4269 and tile to GeoJPEGs."""
    if not path.lower().endswith(".sid"):
        raise ValueError(f"Expected a .sid file, got: {path}")
<<<<<<< HEAD
=======

    base = os.path.splitext(os.path.basename(path))[0]
    try:
        info = _gdalinfo_json(path)
    except Exception as exc:
        _log_error(base, f"gdalinfo failed: {exc}")
        _move_to_failed(path)
        return []

    epsg = _extract_epsg(info)
    src = path
    tmp_files = []

    try:
        if epsg is None:
            guess = _guess_epsg_and_warp(src)

            if guess:
                src = guess
                tmp_files.append(guess)
            else:
                raise RuntimeError("could not determine EPSG")
        elif epsg != 4269:
            tmp = os.path.join(output_dir, base + "_warp.tif")
            _warp_to_4269(src, tmp, epsg)
            src = tmp
            tmp_files.append(tmp)


        info = _gdalinfo_json(src)
        bbox = _bbox_from_info(info)
        if not bbox or not _bbox_valid(bbox):
            raise RuntimeError("invalid bbox after warp")
>>>>>>> c15cabe6

    base = os.path.splitext(os.path.basename(path))[0]
    try:
        info = _gdalinfo_json(path)
    except Exception as exc:
        _log_error(base, f"gdalinfo failed: {exc}")
        _move_to_failed(path)
        return []

    epsg = _extract_epsg(info)
    src = path
    tmp_files = []

    try:
        if epsg is None:
            guess = _guess_epsg_and_warp(src)
            if guess:
                src = guess
                tmp_files.append(guess)
            else:
                raise RuntimeError("could not determine EPSG")
        elif epsg != 4269:
            tmp = os.path.join(output_dir, base + "_warp.tif")
            _warp_to_4269(src, tmp, epsg)
            src = tmp
            tmp_files.append(tmp)

<<<<<<< HEAD
        info = _gdalinfo_json(src)
        bbox = _bbox_from_info(info)
        if not bbox or not _bbox_valid(bbox):
            raise RuntimeError("invalid bbox after warp")
=======

>>>>>>> c15cabe6

        width, height = info.get("size", [0, 0])
        if not width or not height:
            raise RuntimeError("missing raster size")

        os.makedirs(output_dir, exist_ok=True)
        tiles: List[str] = []
        nx = math.ceil(width / config.SID_TILE_WIDTH)
        ny = math.ceil(height / config.SID_TILE_HEIGHT)
        for y in range(ny):
            for x in range(nx):
                xoff = x * config.SID_TILE_WIDTH
                yoff = y * config.SID_TILE_HEIGHT
                w = min(config.SID_TILE_WIDTH, width - xoff)
                h = min(config.SID_TILE_HEIGHT, height - yoff)
                dst = os.path.join(output_dir, f"{base}_{x+1}_{y+1}.jpg")
                cmd = [
                    "gdal_translate",
                    src,
                    dst,
                    "-of",
                    "JPEG",
                    "-co",
                    f"QUALITY={config.JPEG_QUALITY}",
                    "-co",
                    "WORLDFILE=YES",
                    "-co",
                    "TILED=YES",
                    "-srcwin",
                    str(xoff),
                    str(yoff),
                    str(w),
                    str(h),
                ]
                _run(cmd)
                tiles.append(dst)
        return tiles
    except Exception as exc:
        _log_error(base, str(exc))
        _move_to_failed(path)
        return []
    finally:
        for f in tmp_files:
            try:
                os.remove(f)
            except FileNotFoundError:
                pass


def process_tiff(path: str, output_dir: str) -> Optional[str]:
    """Process a GeoTIFF image and convert it to GeoJPEG."""
    if not (path.lower().endswith(".tif") or path.lower().endswith(".tiff")):
        raise ValueError(f"Expected a .tif/.tiff file, got: {path}")

    base = os.path.splitext(os.path.basename(path))[0]
    try:
        info = _gdalinfo_json(path)
    except Exception as exc:
        _log_error(base, f"gdalinfo failed: {exc}")
        _move_to_failed(path)
        return None

    epsg = _extract_epsg(info)
    src = path
    tmp_files = []

    try:
        if epsg is None:
            guess = _guess_epsg_and_warp(src)
            if guess:
                src = guess
                tmp_files.append(guess)
            else:
                raise RuntimeError("could not determine EPSG")
        elif epsg != 4269:
            tmp = os.path.join(output_dir, base + "_warp.tif")
            _warp_to_4269(src, tmp, epsg)
            src = tmp
            tmp_files.append(tmp)

        info = _gdalinfo_json(src)
        bbox = _bbox_from_info(info)
        if not bbox or not _bbox_valid(bbox):
            raise RuntimeError("invalid bbox after warp")

        dst = _convert_to_jpeg(src, output_dir, dst_name=base)
        return dst
    except Exception as exc:
        _log_error(base, str(exc))
        _move_to_failed(path)
        return None
    finally:
        for f in tmp_files:
            try:
                os.remove(f)
            except FileNotFoundError:
                pass
<|MERGE_RESOLUTION|>--- conflicted
+++ resolved
@@ -16,14 +16,9 @@
 
 
 def _run(cmd: List[str]) -> subprocess.CompletedProcess:
-<<<<<<< HEAD
     """Run a subprocess command quietly and return the CompletedProcess."""
     return subprocess.run(cmd, check=True, text=True, stdout=subprocess.PIPE,
                          stderr=subprocess.PIPE)
-=======
-    """Run a subprocess command."""
-    return subprocess.run(cmd, check=True, text=True)
->>>>>>> c15cabe6
 
 
 def _gdalinfo_json(path: str) -> dict:
@@ -35,17 +30,10 @@
     cs = info.get("coordinateSystem", {}).get("wkt")
     if not cs:
         return None
-<<<<<<< HEAD
     matches = re.findall(r"AUTHORITY\[\"EPSG\",\s*\"(\d+)\"\]", cs)
     if matches:
         try:
             return int(matches[-1])
-=======
-    m = re.search(r"EPSG['\"]?,['\"]?(\d+)", cs)
-    if m:
-        try:
-            return int(m.group(1))
->>>>>>> c15cabe6
         except ValueError:
             return None
     return None
@@ -90,23 +78,14 @@
     for name in os.listdir(directory):
         if name.startswith(base):
             try:
-<<<<<<< HEAD
                 shutil.copy2(os.path.join(directory, name),
                              os.path.join(config.FAILED_PROCESSING, name))
-=======
-                shutil.move(os.path.join(directory, name),
-                            os.path.join(config.FAILED_PROCESSING, name))
->>>>>>> c15cabe6
             except Exception:
                 pass
 
 
 def _warp_to_4269(src: str, dst: str, src_epsg: Optional[int] = None) -> None:
-<<<<<<< HEAD
     cmd = ["gdalwarp", "-q"]
-=======
-    cmd = ["gdalwarp"]
->>>>>>> c15cabe6
     if src_epsg:
         cmd.extend(["-s_srs", f"EPSG:{src_epsg}"])
     cmd.extend(["-t_srs", "EPSG:4269", src, dst])
@@ -120,11 +99,6 @@
 
     base = os.path.splitext(os.path.basename(src))[0]
     tmp_dir = tempfile.mkdtemp()
-
-<<<<<<< HEAD
-=======
-
->>>>>>> c15cabe6
     for cand in candidates:
         tmp = os.path.join(tmp_dir, f"{base}_guess_{cand}.tif")
         try:
@@ -139,14 +113,7 @@
             os.remove(tmp)
         except FileNotFoundError:
             pass
-<<<<<<< HEAD
-
     shutil.rmtree(tmp_dir, ignore_errors=True)
-=======
-          
-    shutil.rmtree(tmp_dir, ignore_errors=True)
-
->>>>>>> c15cabe6
     return None
 
 
@@ -199,42 +166,7 @@
     """Process a MrSID image, convert to EPSG:4269 and tile to GeoJPEGs."""
     if not path.lower().endswith(".sid"):
         raise ValueError(f"Expected a .sid file, got: {path}")
-<<<<<<< HEAD
-=======
-
-    base = os.path.splitext(os.path.basename(path))[0]
-    try:
-        info = _gdalinfo_json(path)
-    except Exception as exc:
-        _log_error(base, f"gdalinfo failed: {exc}")
-        _move_to_failed(path)
-        return []
-
-    epsg = _extract_epsg(info)
-    src = path
-    tmp_files = []
-
-    try:
-        if epsg is None:
-            guess = _guess_epsg_and_warp(src)
-
-            if guess:
-                src = guess
-                tmp_files.append(guess)
-            else:
-                raise RuntimeError("could not determine EPSG")
-        elif epsg != 4269:
-            tmp = os.path.join(output_dir, base + "_warp.tif")
-            _warp_to_4269(src, tmp, epsg)
-            src = tmp
-            tmp_files.append(tmp)
-
-
-        info = _gdalinfo_json(src)
-        bbox = _bbox_from_info(info)
-        if not bbox or not _bbox_valid(bbox):
-            raise RuntimeError("invalid bbox after warp")
->>>>>>> c15cabe6
+
 
     base = os.path.splitext(os.path.basename(path))[0]
     try:
@@ -261,15 +193,10 @@
             _warp_to_4269(src, tmp, epsg)
             src = tmp
             tmp_files.append(tmp)
-
-<<<<<<< HEAD
         info = _gdalinfo_json(src)
         bbox = _bbox_from_info(info)
         if not bbox or not _bbox_valid(bbox):
             raise RuntimeError("invalid bbox after warp")
-=======
-
->>>>>>> c15cabe6
 
         width, height = info.get("size", [0, 0])
         if not width or not height:
